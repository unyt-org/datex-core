cargo-features = ["profile-rustflags"]

[package]
name = "datex-core"
version = "0.0.4"
description = "The DATEX Core Rust implementation"
authors = [
    "Benedikt Strehle <benedikt@unyt.org>",
    "Jonas Strehle <jonas@unyt.org>",
]
edition = "2021"
license-file = "LICENSE"

[lib]
crate-type = ["cdylib", "rlib"]
# proc-macro = true

[dependencies]
# core dependencies
regex = "1"
byteorder = "1"
num_enum = "0.5.7"
lazy_static = "1.4.0"
strum_macros = { version = "0.27.1" }
strum = { version = "0.24", features = ["derive"] }
mopa = "0.2.2"
num-bigint = "0.4"
num-integer = "0.1"
default-args = "1.0.0"
itertools = "0.10.5"
pest = "2.6"
pest_derive = "2.6"
pad = "0.1"
binrw = "0.14.1"
modular-bitfield = "0.11.2"
thiserror = "2.0.11"
url = "2.5.4"
num-traits = "0.2.19"
async-trait = "0.1.87"
hex = "0.4.3"
log = { version = "0.4", features = ["std", "serde"] }
cfg-if = "0.1"
ansi_term = "0.12.1"
bytes = { version = "1" }
futures-util = { version = "0.3" }
tokio = { version = "1.43.0", optional = true, features = [
    "sync",
    "macros",
    "io-util",
    "rt",
    "time",
], default-features = false }

datex_macros = { path = "./macros" }

# optional dependencies
futures = { version = "0.3" }
nostd = { version = "0.1.4", optional = true }
rand = { version = "0.8.5", optional = true }
uuid = { version = "1.15.1", features = ["v4"], optional = true }
rsa = { version = "0.9.8", optional = true }
flexi_logger = { version = "0.29.8", optional = true }
console_log = { version = "1.0.0", optional = true }
matchbox_socket = { default-features = false, git = "https://github.com/unyt-org/matchbox", optional = true } #{ version = "0.11.0", optional = true }
esp-idf-svc = { version = "0.51.0", optional = true }
futures-timer = { version = "3" }
console_error_panic_hook = { version = "0.1.7", optional = true }
serde = "1.0.219"
serde_with = "3.12.0"
serde_json = "1.0.140"
ntest_timeout = "0.9.3"
ringmap = "0.1.3"
webrtc = { version = "0.12.0", optional = true }


[target.'cfg(not(target_arch = "wasm32"))'.dependencies]
axum = { version = "0.7", optional = true }
tokio-stream = { version = "0.1.17", optional = true, features = ["sync"] }
hyper = { version = "1", optional = true }
futures-timer = { version = "3", features = ["wasm-bindgen"] }
serialport = { version = "4.7.1", optional = true }
tokio-tungstenite = { version = "0.21", optional = true }
tungstenite = { version = "0.21", optional = true }

[target.'cfg(target_arch = "wasm32")'.dependencies]
wasm-bindgen-futures = { optional = true, version = "0.4.29" }


[profile.release]
opt-level = "z"
strip = true
lto = true
codegen-units = 1
panic = "abort"

[profile.dev]
opt-level = 3
features = ["debug", "tokio-rt"]


# Development dependencies
[target.'cfg(not(target_arch = "wasm32"))'.dev-dependencies]
matchbox_signaling = { version = "0.11.0" }
tokio = { version = "1.43.0", features = [
    "sync",
    "macros",
    "io-util",
    "rt",
    "time",
], default-features = false }

# see https://docs.rs/rsa/latest/rsa/
[profile.dev.package.num-bigint-dig]
opt-level = 3

[features]
default = [
    "nostd",
    "native_websocket",
    "native_tcp",
    "native_rand",
    "native_uuid",
    "native_crypto",
    "native_time",
    "native_http",
    "native_serial",
    "native_webrtc",
    "wasm_webrtc",
    "flexi_logger",
    "debug",
    "tokio_runtime",
] # default to nostd

# com interfaces
native_http = ["axum", "hyper", "tokio-stream"]
native_websocket = ["tokio-tungstenite", "tungstenite"]    # use native websocket
native_tcp = []                                            # use native tcp
native_time = []                                           # use native time
native_rand = ["rand"]                                     # use native websocket
native_uuid = ["uuid"]                                     # use native uuid
native_crypto = ["rsa"]                                    # use native crypto
native_serial = ["serialport"]                             # use native serial
<<<<<<< HEAD
native_webrtc = ["webrtc"]                                 # use webrtc

wasm_webrtc = ["matchbox_socket", "futures"] # use webrtc
=======
webrtc = ["matchbox_socket"]                    # use webrtc
>>>>>>> 25242f1a

# logger
wasm_logger = ["console_log", "console_error_panic_hook"]
esp_logger = ["esp-idf-svc"]

# runtime
tokio_runtime = ["dep:tokio"]
wasm_runtime = ["dep:wasm-bindgen-futures"]

# utils
std = []   # use std
debug = []<|MERGE_RESOLUTION|>--- conflicted
+++ resolved
@@ -133,20 +133,16 @@
 
 # com interfaces
 native_http = ["axum", "hyper", "tokio-stream"]
-native_websocket = ["tokio-tungstenite", "tungstenite"]    # use native websocket
-native_tcp = []                                            # use native tcp
-native_time = []                                           # use native time
-native_rand = ["rand"]                                     # use native websocket
-native_uuid = ["uuid"]                                     # use native uuid
-native_crypto = ["rsa"]                                    # use native crypto
-native_serial = ["serialport"]                             # use native serial
-<<<<<<< HEAD
-native_webrtc = ["webrtc"]                                 # use webrtc
+native_websocket = ["tokio-tungstenite", "tungstenite"] # use native websocket
+native_tcp = []                                         # use native tcp
+native_time = []                                        # use native time
+native_rand = ["rand"]                                  # use native websocket
+native_uuid = ["uuid"]                                  # use native uuid
+native_crypto = ["rsa"]                                 # use native crypto
+native_serial = ["serialport"]                          # use native serial
+native_webrtc = ["webrtc"]                              # use webrtc
 
 wasm_webrtc = ["matchbox_socket", "futures"] # use webrtc
-=======
-webrtc = ["matchbox_socket"]                    # use webrtc
->>>>>>> 25242f1a
 
 # logger
 wasm_logger = ["console_log", "console_error_panic_hook"]
