--- conflicted
+++ resolved
@@ -630,13 +630,8 @@
 
         // apply
         DatexExpression::ApplyChain(val, operands) => {
-<<<<<<< HEAD
             compilation_context.mark_has_non_static_value();
-            // TODO
-=======
-            compilation_scope.mark_has_non_static_value();
             // TODO #150
->>>>>>> 219d273c
         }
 
         // variables
