use std::fmt::Display;
use std::io::{Cursor, Read};
<<<<<<< HEAD
// FIXME no-std
=======
use std::rc::Rc;
// FIXME #109 no-std
>>>>>>> 219d273c

use super::protocol_structures::{
    block_header::BlockHeader,
    encrypted_header::EncryptedHeader,
    routing_header::{BlockSize, EncryptionType, RoutingHeader, SignatureType},
};
use crate::global::protocol_structures::routing_header::ReceiverEndpoints;
use crate::utils::buffers::{clear_bit, set_bit, write_u16, write_u32};
use crate::values::core_values::endpoint::Endpoint;
use binrw::{BinRead, BinWrite};
use futures::channel::mpsc::UnboundedReceiver;
use futures_util::StreamExt;
use log::error;
use strum::Display;
use thiserror::Error;

#[derive(Debug, Display, Error)]
pub enum HeaderParsingError {
    InvalidBlock,
    InsufficientLength,
}

// TODO #110: RawDXBBlock that is received in com_hub, only containing RoutingHeader, BlockHeader and raw bytes

#[derive(Debug, Clone, Default)]
pub struct DXBBlock {
    pub routing_header: RoutingHeader,
    pub block_header: BlockHeader,
    pub encrypted_header: EncryptedHeader,
    pub body: Vec<u8>,
    pub raw_bytes: Option<Vec<u8>>,
}

impl PartialEq for DXBBlock {
    fn eq(&self, other: &Self) -> bool {
        self.routing_header == other.routing_header
            && self.block_header == other.block_header
            && self.encrypted_header == other.encrypted_header
            && self.body == other.body
    }
}

const ROUTING_HEADER_FLAGS_POSITION: usize = 5;
const SIZE_BYTE_POSITION: usize = ROUTING_HEADER_FLAGS_POSITION + 1;
const MAX_SIZE_BYTE_LENGTH: usize = 4;
const ROUTING_HEADER_FLAGS_SIZE_BIT_POSITION: u8 = 3;

pub type IncomingContextId = u32;
pub type IncomingSectionIndex = u16;
pub type IncomingBlockNumber = u16;
pub type OutgoingContextId = u32;
pub type OutgoingSectionIndex = u16;
pub type OutgoingBlockNumber = u16;

#[allow(clippy::large_enum_variant)]
#[derive(Debug)]
pub enum IncomingSection {
    /// a single block
    SingleBlock((Option<DXBBlock>, IncomingEndpointContextSectionId)),
    /// a stream of blocks
    /// the stream is finished when a block has the end_of_block flag set
    BlockStream(
        (
            Option<UnboundedReceiver<DXBBlock>>,
            IncomingEndpointContextSectionId,
        ),
    ),
}

impl IncomingSection {
    pub async fn next(&mut self) -> Option<DXBBlock> {
        match self {
            IncomingSection::SingleBlock((block, _)) => block.take(),
            IncomingSection::BlockStream((blocks, _)) => {
                if let Some(receiver) = blocks {
                    receiver.next().await
                } else {
                    None // No blocks to receive
                }
            }
        }
    }

    pub async fn drain(&mut self) -> Vec<DXBBlock> {
        let mut blocks = Vec::new();
        while let Some(block) = self.next().await {
            blocks.push(block);
        }
        blocks
    }
}

impl IncomingSection {
    pub fn get_section_index(&self) -> IncomingSectionIndex {
        self.get_section_context_id().section_index
    }

    pub fn get_sender(&self) -> Endpoint {
        self.get_section_context_id()
            .endpoint_context_id
            .sender
            .clone()
    }

    pub fn get_section_context_id(&self) -> &IncomingEndpointContextSectionId {
        match self {
            IncomingSection::SingleBlock((_, section_context_id))
            | IncomingSection::BlockStream((_, section_context_id)) => {
                section_context_id
            }
        }
    }
}

#[derive(Debug, Clone, PartialEq, Eq, Hash)]
pub struct IncomingEndpointContextId {
    pub sender: Endpoint,
    pub context_id: IncomingContextId,
}

#[derive(Debug, Clone, PartialEq, Eq, Hash)]
pub struct IncomingEndpointContextSectionId {
    pub endpoint_context_id: IncomingEndpointContextId,
    pub section_index: IncomingSectionIndex,
}

impl IncomingEndpointContextSectionId {
    pub fn new(
        endpoint_context_id: IncomingEndpointContextId,
        section_index: IncomingSectionIndex,
    ) -> Self {
        IncomingEndpointContextSectionId {
            endpoint_context_id,
            section_index,
        }
    }
}

/// An identifier that defines a globally unique block
#[derive(Debug, Clone, PartialEq, Eq, Hash)]
pub struct BlockId {
    pub endpoint_context_id: IncomingEndpointContextId,
    pub timestamp: u64,
    pub current_section_index: IncomingSectionIndex,
    pub current_block_number: IncomingBlockNumber,
}

impl DXBBlock {
    pub fn new(
        routing_header: RoutingHeader,
        block_header: BlockHeader,
        encrypted_header: EncryptedHeader,
        body: Vec<u8>,
    ) -> DXBBlock {
        DXBBlock {
            routing_header,
            block_header,
            encrypted_header,
            body,
            raw_bytes: None,
        }
    }

    pub fn to_bytes(&self) -> Result<Vec<u8>, binrw::Error> {
        let mut writer = Cursor::new(Vec::new());
        self.routing_header.write(&mut writer)?;
        self.block_header.write(&mut writer)?;
        self.encrypted_header.write(&mut writer)?;
        let mut bytes = writer.into_inner();
        bytes.extend_from_slice(&self.body);
        Ok(DXBBlock::adjust_block_length(bytes, &self.routing_header))
    }
    pub fn recalculate_struct(&mut self) -> &mut Self {
        let bytes = self.to_bytes().unwrap();
        let size = bytes.len() as u32;
        let is_small_size = size <= u16::MAX as u32;
        self.routing_header.flags.set_block_size(if is_small_size {
            BlockSize::Default
        } else {
            BlockSize::Large
        });
        self.routing_header.block_size_u16 = if is_small_size {
            Some(size as u16)
        } else {
            None
        };
        self.routing_header.block_size_u32 =
            if is_small_size { None } else { Some(size) };
        self
    }

    fn adjust_block_length(
        mut bytes: Vec<u8>,
        routing_header: &RoutingHeader,
    ) -> Vec<u8> {
        let size = bytes.len() as u32;
        let is_small_size = size <= u16::MAX as u32;

        if is_small_size {
            // replace u32 size with u16 size
            if routing_header.flags.block_size() == BlockSize::Large {
                bytes.remove(SIZE_BYTE_POSITION);
            }
            write_u16(&mut bytes, &mut SIZE_BYTE_POSITION.clone(), size as u16);
        } else {
            // replace u16 size with u32 size
            if routing_header.flags.block_size() == BlockSize::Default {
                bytes.insert(SIZE_BYTE_POSITION, 0);
            }
            write_u32(&mut bytes, &mut SIZE_BYTE_POSITION.clone(), size);
        }

        // update small size flag
        if is_small_size {
            clear_bit(
                &mut bytes,
                ROUTING_HEADER_FLAGS_POSITION,
                ROUTING_HEADER_FLAGS_SIZE_BIT_POSITION,
            );
        } else {
            set_bit(
                &mut bytes,
                ROUTING_HEADER_FLAGS_POSITION,
                ROUTING_HEADER_FLAGS_SIZE_BIT_POSITION,
            );
        }
        bytes
    }

    pub fn has_dxb_magic_number(dxb: &[u8]) -> bool {
        dxb.len() >= 2 && dxb[0] == 0x01 && dxb[1] == 0x64
    }

    pub fn extract_dxb_block_length(
        dxb: &[u8],
    ) -> Result<u32, HeaderParsingError> {
        if dxb.len() < SIZE_BYTE_POSITION + MAX_SIZE_BYTE_LENGTH {
            return Err(HeaderParsingError::InsufficientLength);
        }
        let routing_header = RoutingHeader::read(&mut Cursor::new(dxb))
            .map_err(|e| {
                error!("Failed to read routing header: {e:?}");
                HeaderParsingError::InvalidBlock
            })?;
        if routing_header.block_size_u16.is_some() {
            Ok(routing_header.block_size_u16.unwrap() as u32)
        } else {
            Ok(routing_header.block_size_u32.unwrap())
        }
    }

    pub fn from_bytes(bytes: &[u8]) -> Result<DXBBlock, binrw::Error> {
        let mut reader = Cursor::new(bytes);
        let routing_header = RoutingHeader::read(&mut reader)?;

        let _signature = match routing_header.flags.signature_type() {
            SignatureType::Encrypted => {
                // extract next 255 bytes as the signature
                let mut signature = Vec::with_capacity(255);
                reader.read_exact(&mut signature)?;

                // TODO #111: decrypt the signature
                Some(signature)
            }
            SignatureType::Unencrypted => {
                // extract next 255 bytes as the signature
                let mut signature = Vec::with_capacity(255);
                reader.read_exact(&mut signature)?;
                Some(signature)
            }
            SignatureType::None => None,
        };

        // TODO #112: validate the signature
        let decrypted_bytes = match routing_header.flags.encryption_type() {
            EncryptionType::Encrypted => {
                // TODO #113: decrypt the body
                let mut decrypted_bytes = Vec::with_capacity(255);
                reader.read_exact(&mut decrypted_bytes)?;
                decrypted_bytes
            }
            EncryptionType::Unencrypted => {
                let mut bytes = Vec::new();
                reader.read_to_end(&mut bytes)?;
                bytes
            }
        };

        let mut reader = Cursor::new(decrypted_bytes);
        let block_header = BlockHeader::read(&mut reader)?;
        let encrypted_header = EncryptedHeader::read(&mut reader)?;

        let mut body = Vec::new();
        reader.read_to_end(&mut body)?;

        Ok(DXBBlock {
            routing_header,
            block_header,
            encrypted_header,
            body,
            raw_bytes: Some(bytes.to_vec()),
        })
    }

    /// Get a list of all receiver endpoints from the routing header.
    pub fn receivers(&self) -> Option<&Vec<Endpoint>> {
        if let Some(endpoints) = &self.routing_header.receivers.endpoints {
            Some(&endpoints.endpoints)
        } else {
            None
        }
    }

    /// Update the receivers list in the routing header.
    pub fn set_receivers(&mut self, receivers: &[Endpoint]) {
        self.routing_header.receivers.endpoints =
            Some(ReceiverEndpoints::new(receivers.to_vec()));
        self.routing_header
            .receivers
            .flags
            .set_has_endpoints(!receivers.is_empty());
    }

    pub fn set_bounce_back(&mut self, bounce_back: bool) {
        self.routing_header.flags.set_is_bounce_back(bounce_back);
    }

    pub fn is_bounce_back(&self) -> bool {
        self.routing_header.flags.is_bounce_back()
    }

    pub fn get_receivers(&self) -> Vec<Endpoint> {
        if let Some(ref endpoints) = self.routing_header.receivers.endpoints {
            endpoints.endpoints.clone()
        } else if let Some(ref endpoints) =
            self.routing_header.receivers.endpoints_with_keys
        {
            endpoints
                .endpoints_with_keys
                .iter()
                .map(|(e, _)| e.clone())
                .collect()
        } else {
            unreachable!("No receivers set in the routing header")
        }
    }

    pub fn get_sender(&self) -> &Endpoint {
        &self.routing_header.sender
    }

    pub fn get_endpoint_context_id(&self) -> IncomingEndpointContextId {
        IncomingEndpointContextId {
            sender: self.routing_header.sender.clone(),
            context_id: self.block_header.context_id,
        }
    }

    pub fn get_block_id(&self) -> BlockId {
        BlockId {
            endpoint_context_id: self.get_endpoint_context_id(),
            timestamp: self.block_header.flags_and_timestamp.creation_timestamp(),
            current_section_index: self.block_header.section_index,
            current_block_number: self.block_header.block_number,
        }
    }

    /// Returns true if the block has a fixed number of receivers
    /// without wildcard instances, and no @@any receiver.
    pub fn has_exact_receiver_count(&self) -> bool {
        !self
            .get_receivers()
            .iter()
            .any(|e| e.is_broadcast() || e.is_any())
    }

    pub fn clone_with_new_receivers(
        &self,
        new_receivers: &[Endpoint],
    ) -> DXBBlock {
        let mut new_block = self.clone();
        new_block.set_receivers(new_receivers);
        new_block
    }
}

impl Display for DXBBlock {
    fn fmt(&self, f: &mut std::fmt::Formatter) -> std::fmt::Result {
        let block_type = self.block_header.flags_and_timestamp.block_type();
        let sender = &self.routing_header.sender;
        let receivers = self
            .receivers()
            .map(|endpoints| {
                endpoints
                    .iter()
                    .map(|e| e.to_string())
                    .collect::<Vec<_>>()
                    .join(", ")
            })
            .unwrap_or("none".to_string());

        write!(f, "[{block_type}] {sender} -> {receivers}")?;

        Ok(())
    }
}<|MERGE_RESOLUTION|>--- conflicted
+++ resolved
@@ -1,11 +1,6 @@
 use std::fmt::Display;
 use std::io::{Cursor, Read};
-<<<<<<< HEAD
-// FIXME no-std
-=======
-use std::rc::Rc;
 // FIXME #109 no-std
->>>>>>> 219d273c
 
 use super::protocol_structures::{
     block_header::BlockHeader,
