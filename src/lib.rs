#![feature(coroutines)]
#![feature(iter_from_coroutine)]
#![feature(assert_matches)]
#![feature(gen_blocks)]
<<<<<<< HEAD
#![feature(let_chains)]
// #![allow(unused_parens)]
#![feature(async_iterator)]
// FIXME: remove in the future, not required in edition 2024, but RustRover complains
=======
// FIXME #220 unused? Can be removed in the future.
// #![feature(type_alias_impl_trait)]
// #![feature(gen_blocks)]
>>>>>>> 219d273c
#[macro_use]
extern crate mopa;

extern crate num_integer;

pub mod compiler;
pub mod crypto;
pub mod decompiler;
pub mod generator;
pub mod global;
pub mod logger;
pub mod network;
pub mod parser;
pub mod runtime;
pub mod task;
pub mod utils;
pub mod values;

// reexport macros
pub use datex_macros as macros;
extern crate self as datex_core;

#[cfg(feature = "std")]
include!("./with_std.rs");

#[cfg(not(feature = "std"))]
include!("./without_std.rs");

pub mod stdlib {
    #[cfg(feature = "std")]
    pub use crate::with_std::*;
    #[cfg(not(feature = "std"))]
    pub use crate::without_std::*;
}<|MERGE_RESOLUTION|>--- conflicted
+++ resolved
@@ -2,16 +2,11 @@
 #![feature(iter_from_coroutine)]
 #![feature(assert_matches)]
 #![feature(gen_blocks)]
-<<<<<<< HEAD
 #![feature(let_chains)]
 // #![allow(unused_parens)]
 #![feature(async_iterator)]
 // FIXME: remove in the future, not required in edition 2024, but RustRover complains
-=======
-// FIXME #220 unused? Can be removed in the future.
-// #![feature(type_alias_impl_trait)]
-// #![feature(gen_blocks)]
->>>>>>> 219d273c
+
 #[macro_use]
 extern crate mopa;
 
