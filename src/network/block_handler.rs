--- conflicted
+++ resolved
@@ -11,12 +11,8 @@
 use std::rc::Rc;
 // use tokio_stream::StreamExt;
 
-<<<<<<< HEAD
-// TODO: store scope memory
+// TODO #170: store scope memory
 #[derive(Debug)]
-=======
-// TODO #170: store scope memory
->>>>>>> 219d273c
 pub struct ScopeContext {
     pub next_section_index: IncomingSectionIndex,
     pub next_block_number: IncomingBlockNumber,
